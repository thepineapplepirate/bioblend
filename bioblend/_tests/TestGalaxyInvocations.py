import os
import time

from . import GalaxyTestBase, test_util


class TestGalaxyInvocations(GalaxyTestBase.GalaxyTestBase):
    @test_util.skip_unless_galaxy('release_19.09')
    def test_cancel_invocation(self):
        invocation = self._invoke_workflow()

        invocation_id = invocation["id"]
        invocations = self.gi.invocations.get_invocations()
        self.assertEqual(len(invocations), 1)
        self.assertEqual(invocations[0]["id"], invocation_id)
        self.gi.invocations.cancel_invocation(invocation_id)
        invocation = self.gi.invocations.show_invocation(invocation_id)
        self.assertEqual(invocation['state'], 'cancelled')

        summary = self.gi.invocations.get_invocation_summary(invocation_id)
        assert summary['states'] == {}

    @test_util.skip_unless_galaxy('release_19.09')
    def test_get_invocation_report(self):
        invocation = self._invoke_workflow()

        invocation_id = invocation['id']
        workflow_id = invocation['workflow_id']
        report = self.gi.invocations.get_invocation_report(invocation_id)
        assert report['workflows'] == {workflow_id: {'name': 'paste_columns'}}
<<<<<<< HEAD
        with self.assertRaises(Exception):
            self.gi.invocations.get_invocation_report_pdf(invocation_id)
=======
        try:
            self.gi.invocations.get_invocation_report(invocation_id, format='pdf')
        except Exception:
            # This can fail if dependencies as weasyprint are not installed on the Galaxy server
            pass
>>>>>>> d9dfdf20

    @test_util.skip_unless_galaxy('release_20.09')
    def test_get_invocation_biocompute_object(self):
        invocation = self._invoke_workflow()

        _steps = self._wait_invocation(invocation['id'])
        biocompute_object = self.gi.invocations.get_invocation_biocompute_object(invocation['id'])
        self.assertEqual(len(biocompute_object['description_domain']['pipeline_steps']), 1)

    @test_util.skip_unless_galaxy('release_19.09')
    def test_get_invocation_step_jobs_summary(self):
        invocation = self._invoke_workflow()

        _steps = self._wait_invocation(invocation['id'])
        step_jobs_summary = self.gi.invocations.get_invocation_step_jobs_summary(invocation['id'])
        self.assertEqual(len(step_jobs_summary), 1)
        self.assertEqual(step_jobs_summary[0]['populated_state'], 'ok')

    @test_util.skip_unless_galaxy('release_19.09')
    @test_util.skip_unless_tool("cat1")
    @test_util.skip_unless_tool("cat")
    def test_workflow_scheduling(self):
        path = test_util.get_abspath(os.path.join('data', 'test_workflow_pause.ga'))
        workflow = self.gi.workflows.import_workflow_from_local_path(path)
        history_id = self.gi.histories.create_history(name="TestWorkflowState")["id"]
        dataset1_id = self._test_dataset(history_id)

        invocation = self.gi.workflows.invoke_workflow(
            workflow["id"],
            inputs={"0": {"src": "hda", "id": dataset1_id}},
        )
        invocation_id = invocation["id"]

        steps = self._wait_invocation(invocation_id)

        pause_step = steps[2]
        self.assertIsNone(
            self.gi.invocations.show_invocation_step(invocation_id, pause_step["id"])["action"])
        self.gi.invocations.run_invocation_step_action(invocation_id, pause_step["id"], action=True)
        self.assertTrue(self.gi.invocations.show_invocation_step(invocation_id, pause_step["id"])["action"])
        for _ in range(20):
            invocation = self.gi.invocations.show_invocation(invocation_id)
            if invocation["state"] == "scheduled":
                break

            time.sleep(.5)

        invocation = self.gi.invocations.show_invocation(invocation_id)
        self.assertEqual(invocation["state"], "scheduled")

    def _invoke_workflow(self):
        path = test_util.get_abspath(os.path.join('data', 'paste_columns.ga'))
        workflow = self.gi.workflows.import_workflow_from_local_path(path)
        history_id = self.gi.histories.create_history(name="TestWorkflowState")["id"]
        dataset1_id = self._test_dataset(history_id)
        dataset = {'src': 'hda', 'id': dataset1_id}

        return self.gi.workflows.invoke_workflow(
            workflow['id'],
            inputs={'Input 1': dataset, 'Input 2': dataset},
            history_id=history_id,
            inputs_by='name',
        )

    def _wait_invocation(self, invocation_id):
        def invocation_steps_by_order_index():
            invocation = self.gi.invocations.show_invocation(invocation_id)
            return {s["order_index"]: s for s in invocation["steps"]}

        for _ in range(20):
            if 2 in invocation_steps_by_order_index():
                break
            time.sleep(.5)

        return invocation_steps_by_order_index()<|MERGE_RESOLUTION|>--- conflicted
+++ resolved
@@ -28,16 +28,11 @@
         workflow_id = invocation['workflow_id']
         report = self.gi.invocations.get_invocation_report(invocation_id)
         assert report['workflows'] == {workflow_id: {'name': 'paste_columns'}}
-<<<<<<< HEAD
-        with self.assertRaises(Exception):
+        try:
             self.gi.invocations.get_invocation_report_pdf(invocation_id)
-=======
-        try:
-            self.gi.invocations.get_invocation_report(invocation_id, format='pdf')
         except Exception:
             # This can fail if dependencies as weasyprint are not installed on the Galaxy server
             pass
->>>>>>> d9dfdf20
 
     @test_util.skip_unless_galaxy('release_20.09')
     def test_get_invocation_biocompute_object(self):
