"""
Interaction with a Tool Shed instance repositories
"""
from typing import Optional

from bioblend.galaxy.client import Client
from bioblend.util import attach_file


class ToolShedRepositoryClient(Client):
    module = "repositories"

    def __init__(self, toolshed_instance):
        super().__init__(toolshed_instance)

    def get_repositories(self):
        """
        Get a list of all the repositories in a Galaxy Tool Shed.

        :rtype: list
        :return: Returns a list of dictionaries containing information about
          repositories present in the Tool Shed.
          For example::

            [{'category_ids': ['c1df3132f6334b0e', 'f6d7b0037d901d9b'],
              'create_time': '2020-02-09T16:24:37.098176',
              'deleted': False,
              'deprecated': False,
              'description': 'Order Contigs',
              'homepage_url': '',
              'id': '287bd69f724b99ce',
              'model_class': 'Repository',
              'name': 'best_tool_ever',
              'owner': 'billybob',
              'private': False,
              'remote_repository_url': '',
              'times_downloaded': 0,
              'type': 'unrestricted',
              'user_id': '5cefd48bc04af6d4'}]

        .. versionchanged:: 0.4.1
          Changed method name from ``get_tools`` to ``get_repositories`` to
          better align with the Tool Shed concepts.
        """
        return self._get()

    def search_repositories(self, q, page=1, page_size=10):
        """
        Search for repositories in a Galaxy Tool Shed.

        :type  q: str
        :param q: query string for searching purposes

        :type  page: int
        :param page: page requested

        :type  page_size: int
        :param page_size: page size requested

        :rtype:  dict
        :return: dictionary containing search hits as well as metadata for the
          search.
          For example::

            {'hits': [{'matched_terms': [],
                       'repository': {'approved': 'no',
                                      'categories': 'fastq manipulation',
                                      'description': 'Convert export file to fastq',
                                      'full_last_updated': '2015-01-18 09:48 AM',
                                      'homepage_url': '',
                                      'id': 'bdfa208f0cf6504e',
                                      'last_updated': 'less than a year',
                                      'long_description': 'This is a simple too to convert Solexas Export files to FASTQ files.',
                                      'name': 'export_to_fastq',
                                      'remote_repository_url': '',
                                      'repo_lineage': "['0:c9e926d9d87e', '1:38859774da87']"
                                      'repo_owner_username': 'louise',
                                      'times_downloaded': 164},
                       'score': 4.92},
                      {'matched_terms': [],
                       'repository': {'approved': 'no',
                                      'categories': 'fastq manipulation',
                                      'description': 'Convert BAM file to fastq',
                                      'full_last_updated': '2015-04-07 11:57 AM',
                                      'homepage_url': '',
                                      'id': '175812cd7caaf439',
                                      'last_updated': 'less than a month',
                                      'long_description': 'Use Picards SamToFastq to convert a BAM file to fastq. Useful for storing reads as BAM in Galaxy and converting to fastq when needed for analysis.',
                                      'name': 'bam_to_fastq',
                                      'remote_repository_url': '',
                                      'repo_lineage': "['0:a0af255e28c1', '1:2523cb0fb84c', '2:2656247b5253']"
                                      'repo_owner_username': 'brad-chapman',
                                      'times_downloaded': 138},
                       'score': 4.14}],
             'hostname': 'https://testtoolshed.g2.bx.psu.edu/',
             'page': '1',
             'page_size': '2',
             'total_results': '64'}
        """
        params = dict(q=q, page=page, page_size=page_size)
        return self._get(params=params)

    def show_repository(self, toolShed_id):
        """
        Display information of a repository from Tool Shed

        :type toolShed_id: str
        :param toolShed_id: Encoded Tool Shed ID

        :rtype: dict
        :return: Information about the tool.
          For example::

            {'category_ids': ['c1df3132f6334b0e', 'f6d7b0037d901d9b'],
             'create_time': '2020-02-22T20:39:15.548491',
             'deleted': False,
             'deprecated': False,
             'description': 'Order Contigs',
             'homepage_url': '',
             'id': '287bd69f724b99ce',
             'long_description': '',
             'model_class': 'Repository',
             'name': 'best_tool_ever',
             'owner': 'billybob',
             'private': False,
             'remote_repository_url': '',
             'times_downloaded': 0,
             'type': 'unrestricted',
             'user_id': '5cefd48bc04af6d4'}

        .. versionchanged:: 0.4.1
          Changed method name from ``show_tool`` to ``show_repository`` to
          better align with the Tool Shed concepts.
        """
        return self._get(id=toolShed_id)

    def get_ordered_installable_revisions(self, name, owner):
        """
        Returns the ordered list of changeset revision hash strings that are
        associated with installable revisions. As in the changelog, the list is
        ordered oldest to newest.

        :type name: str
        :param name: the name of the repository

        :type owner: str
        :param owner: the owner of the repository

        :rtype: list
        :return: List of changeset revision hash strings from oldest to newest
        """
        url = self._make_url() + "/get_ordered_installable_revisions"
        params = {"name": name, "owner": owner}
        r = self._get(url=url, params=params)

        return r

    def get_repository_revision_install_info(self, name, owner, changeset_revision):
        """
        Return a list of dictionaries of metadata about a certain changeset
        revision for a single tool.

        :type name: str
        :param name: the name of the repository

        :type owner: str
        :param owner: the owner of the repository

        :type changeset_revision: str
        :param changeset_revision: the changeset_revision of the
          RepositoryMetadata object associated with the repository

        :rtype: List of dictionaries
        :return: Returns a list of the following dictionaries:

          #. a dictionary defining the repository
          #. a dictionary defining the repository revision (RepositoryMetadata)
          #. a dictionary including the additional information required to
             install the repository

          For example::

            [{'create_time': '2020-08-20T13:17:08.818518',
              'deleted': False,
              'deprecated': False,
              'description': 'Galaxy Freebayes Bayesian genetic variant detector tool',
              'homepage_url': '',
              'id': '491b7a3fddf9366f',
              'long_description': 'Galaxy Freebayes Bayesian genetic variant detector tool originally included in the Galaxy code distribution but migrated to the tool shed.',
              'model_class': 'Repository',
              'name': 'freebayes',
              'owner': 'devteam',
              'private': False,
              'remote_repository_url': '',
              'times_downloaded': 269,
              'type': 'unrestricted',
              'url': '/api/repositories/491b7a3fddf9366f',
              'user_id': '1de29d50c3c44272'},
             {'changeset_revision': 'd291dc763c4c',
              'do_not_test': False,
              'downloadable': True,
              'has_repository_dependencies': False,
              'id': '504be8aaa652c154',
              'includes_datatypes': False,
              'includes_tool_dependencies': True,
              'includes_tools': True,
              'includes_tools_for_display_in_tool_panel': True,
              'includes_workflows': False,
              'malicious': False,
              'missing_test_components': False,
              'model_class': 'RepositoryMetadata',
              'numeric_revision': 0,
              'repository_id': '491b7a3fddf9366f',
              'url': '/api/repository_revisions/504be8aaa652c154'},
              'valid_tools': [{'add_to_tool_panel': True,
                'description': '- Bayesian genetic variant detector',
                'guid': 'testtoolshed.g2.bx.psu.edu/repos/devteam/freebayes/freebayes/0.0.3',
                'id': 'freebayes',
                'name': 'FreeBayes',
                'requirements': [{'name': 'freebayes',
                  'type': 'package',
                  'version': '0.9.6_9608597d12e127c847ae03aa03440ab63992fedf'},
                {'name': 'samtools', 'type': 'package', 'version': '0.1.18'}],
                'tests': [{'inputs': [['reference_source|reference_source_selector',
                    'history'],
                  ['options_type|options_type_selector', 'basic'],
                  ['reference_source|ref_file', 'phiX.fasta'],
                  ['reference_source|input_bams_0|input_bam', 'fake_phiX_reads_1.bam']],
                  'name': 'Test-1',
                  'outputs': [['output_vcf', 'freebayes_out_1.vcf.contains']],
                  'required_files': ['fake_phiX_reads_1.bam',
                  'phiX.fasta',
                  'freebayes_out_1.vcf.contains']}],
                'tool_config': '/srv/toolshed/test/var/data/repos/000/repo_708/freebayes.xml',
                'tool_type': 'default',
                'version': '0.0.3',
                'version_string_cmd': None}]},
             {'freebayes': ['Galaxy Freebayes Bayesian genetic variant detector tool',
                            'http://testtoolshed.g2.bx.psu.edu/repos/devteam/freebayes',
                            'd291dc763c4c',
                            '9',
                            'devteam',
                            {},
                            {'freebayes/0.9.6_9608597d12e127c847ae03aa03440ab63992fedf': {'changeset_revision': 'd291dc763c4c',
                                                                                          'name': 'freebayes',
                                                                                          'repository_name': 'freebayes',
                                                                                          'repository_owner': 'devteam',
                                                                                          'type': 'package',
                                                                                          'version': '0.9.6_9608597d12e127c847ae03aa03440ab63992fedf'},
                             'samtools/0.1.18': {'changeset_revision': 'd291dc763c4c',
                                                 'name': 'samtools',
                                                 'repository_name': 'freebayes',
                                                 'repository_owner': 'devteam',
                                                 'type': 'package',
                                                 'version': '0.1.18'}}]}]
        """
        url = self._make_url() + "/get_repository_revision_install_info"
        params = {"name": name, "owner": owner, "changeset_revision": changeset_revision}
        return self._get(url=url, params=params)

<<<<<<< HEAD
    def repository_revisions(self, downloadable=None, malicious=None,
                             missing_test_components=None, includes_tools=None):
=======
    def repository_revisions(
        self,
        downloadable=None,
        malicious=None,
        tools_functionally_correct=None,
        missing_test_components=None,
        do_not_test=None,
        includes_tools=None,
        test_install_error=None,
        skip_tool_test=None,
    ):
>>>>>>> 984421d5
        """
        Returns a (possibly filtered) list of dictionaries that include
        information about all repository revisions. The following parameters can
        be used to filter the list.

        :type downloadable: bool
        :param downloadable: Can the tool be downloaded

        :type malicious: bool
        :param malicious:

        :type missing_test_components: bool
        :param missing_test_components:

        :type includes_tools: bool
        :param includes_tools:

        :rtype: List of dictionaries
        :return: Returns a (possibly filtered) list of dictionaries that include
          information about all repository revisions.
          For example::

            [{'changeset_revision': '6e26c5a48e9a',
              'downloadable': True,
              'has_repository_dependencies': False,
              'id': '92250afff777a169',
              'includes_datatypes': False,
              'includes_tool_dependencies': False,
              'includes_tools': True,
              'includes_tools_for_display_in_tool_panel': True,
              'includes_workflows': False,
              'malicious': False,
              'missing_test_components': False,
              'model_class': 'RepositoryMetadata',
              'numeric_revision': None,
              'repository_id': '78f2604ff5e65707',
              'url': '/api/repository_revisions/92250afff777a169'},
             {'changeset_revision': '15a54fa11ad7',
              'downloadable': True,
              'has_repository_dependencies': False,
              'id': 'd3823c748ae2205d',
              'includes_datatypes': False,
              'includes_tool_dependencies': False,
              'includes_tools': True,
              'includes_tools_for_display_in_tool_panel': True,
              'includes_workflows': False,
              'malicious': False,
              'missing_test_components': False,
              'model_class': 'RepositoryMetadata',
              'numeric_revision': None,
              'repository_id': 'f9662009da7bfce0',
              'url': '/api/repository_revisions/d3823c748ae2205d'}]
        """
        # Not using '_make_url' or '_get' to create url since the module id used
        # to create url is not the same as needed for this method
        url = self.gi.url + "/repository_revisions"
        params = {}
<<<<<<< HEAD
        if downloadable is not None:
            params['downloadable'] = downloadable
        if malicious is not None:
            params['malicious'] = malicious
        if missing_test_components is not None:
            params['missing_test_components'] = missing_test_components
        if includes_tools is not None:
            params['includes_tools'] = includes_tools
=======
        if downloadable:
            params["downloadable"] = True
        if malicious:
            params["malicious"] = True
        if tools_functionally_correct:
            params["tools_functionally_correct"] = True
        if missing_test_components:
            params["missing_test_components"] = True
        if do_not_test:
            params["do_not_test"] = True
        if includes_tools:
            params["includes_tools"] = True
        if test_install_error:
            params["test_install_error"] = True
        if skip_tool_test:
            params["skip_tool_test"] = True
>>>>>>> 984421d5
        return self._get(url=url, params=params)

    def show_repository_revision(self, metadata_id):
        """
        Returns a dictionary that includes information about a specified
        repository revision.

        :type metadata_id: str
        :param metadata_id: Encoded repository metadata ID

        :rtype: dict
        :return: Returns a dictionary that includes information about a
          specified repository revision.
          For example::

            {'changeset_revision': '7602de1e7f32',
             'downloadable': True,
             'has_repository_dependencies': False,
             'id': '504be8aaa652c154',
             'includes_datatypes': False,
             'includes_tool_dependencies': False,
             'includes_tools': True,
             'includes_tools_for_display_in_tool_panel': True,
             'includes_workflows': False,
             'malicious': False,
             'missing_test_components': True,
             'model_class': 'RepositoryMetadata',
             'numeric_revision': None,
             'repository_dependencies': [],
             'repository_id': '491b7a3fddf9366f',
             'url': '/api/repository_revisions/504be8aaa652c154'}
        """
        # Not using '_make_url' or '_get' to create url since the module id used
        # to create url is not the same as needed for this method
        # since metadata_id has to be defined, easy to create the url here
        url = "/".join((self.gi.url, "repository_revisions", metadata_id))
        return self._get(url=url)

    def update_repository(self, id, tar_ball_path, commit_message=None):
        """
        Update the contents of a Tool Shed repository with specified tar ball.

        :type id: str
        :param id: Encoded repository ID

        :type tar_ball_path: str
        :param tar_ball_path: Path to file containing tar ball to upload.

        :type commit_message: str
        :param commit_message: Commit message used for the underlying Mercurial
          repository backing Tool Shed repository.

        :rtype: dict
        :return: Returns a dictionary that includes repository content warnings.
          Most valid uploads will result in no such warning and an exception
          will be raised generally if there are problems.
          For example a successful upload will look like::

            {'content_alert': '',
             'message': ''}

        .. versionadded:: 0.5.2
        """
        url = self._make_url(id) + "/changeset_revision"
        payload = {"file": attach_file(tar_ball_path)}
        if commit_message is not None:
            payload["commit_message"] = commit_message
        try:
            return self._post(payload=payload, files_attached=True, url=url)
        finally:
            payload["file"].close()

    def create_repository(
        self,
        name,
        synopsis,
        description=None,
        type="unrestricted",
        remote_repository_url=None,
        homepage_url=None,
        category_ids=None,
    ):
        """
        Create a new repository in a Tool Shed.

        :type name: str
        :param name: Name of the repository

        :type synopsis: str
        :param synopsis: Synopsis of the repository

        :type description: str
        :param description: Optional description of the repository

        :type type: str
        :param type: type of the repository. One of "unrestricted",
          "repository_suite_definition", or "tool_dependency_definition"

        :type remote_repository_url: str
        :param remote_repository_url: Remote URL (e.g. GitHub/Bitbucket
          repository)

        :type homepage_url: str
        :param homepage_url: Upstream's homepage for the project

        :type category_ids: list
        :param category_ids: List of encoded category IDs

        :rtype: dict
        :return: a dictionary containing information about the new repository.
          For example::

            {"deleted": false,
             "deprecated": false,
             "description": "new_synopsis",
             "homepage_url": "https://github.com/galaxyproject/",
             "id": "8cf91205f2f737f4",
             "long_description": "this is some repository",
             "model_class": "Repository",
             "name": "new_repo_17",
             "owner": "qqqqqq",
             "private": false,
             "remote_repository_url": "https://github.com/galaxyproject/tools-devteam",
             "times_downloaded": 0,
             "type": "unrestricted",
             "user_id": "adb5f5c93f827949"}
        """
        payload = {
            "name": name,
            "synopsis": synopsis,
        }
        if description is not None:
            payload["description"] = description
        if description is not None:
            payload["description"] = description
        if type is not None:
            payload["type"] = type
        if remote_repository_url is not None:
            payload["remote_repository_url"] = remote_repository_url
        if homepage_url is not None:
            payload["homepage_url"] = homepage_url
        if category_ids is not None:
            payload["category_ids[]"] = category_ids
        return self._post(payload)

    def update_repository_metadata(
        self,
        toolShed_id: str,
        name: Optional[str] = None,
        synopsis: Optional[str] = None,
        description: Optional[str] = None,
        remote_repository_url: Optional[str] = None,
        homepage_url: Optional[str] = None,
        category_ids: Optional[str] = None,
    ) -> dict:
        """
        Update metadata of a Tool Shed repository.

        :type toolShed_id: str
        :param name: ID of the repository to update

        :type name: str
        :param name: New name of the repository

        :type synopsis: str
        :param synopsis: New synopsis of the repository

        :type description: str
        :param description: New description of the repository

        :type remote_repository_url: str
        :param remote_repository_url: New remote URL (e.g. GitHub/Bitbucket
          repository)

        :type homepage_url: str
        :param homepage_url: New upstream homepage for the project

        :type category_ids: list
        :param category_ids: New list of encoded category IDs

        :rtype: dict
        :return: a dictionary containing information about the updated repository.
        """
        payload = {}
        if name:
            payload["name"] = name
        if synopsis:
            payload["synopsis"] = synopsis
        if description:
            payload["description"] = description
        if remote_repository_url:
            payload["remote_repository_url"] = remote_repository_url
        if homepage_url:
            payload["homepage_url"] = homepage_url
        if category_ids:
            payload["category_ids"] = category_ids
        return self._put(id=toolShed_id, payload=payload)<|MERGE_RESOLUTION|>--- conflicted
+++ resolved
@@ -258,22 +258,8 @@
         params = {"name": name, "owner": owner, "changeset_revision": changeset_revision}
         return self._get(url=url, params=params)
 
-<<<<<<< HEAD
     def repository_revisions(self, downloadable=None, malicious=None,
                              missing_test_components=None, includes_tools=None):
-=======
-    def repository_revisions(
-        self,
-        downloadable=None,
-        malicious=None,
-        tools_functionally_correct=None,
-        missing_test_components=None,
-        do_not_test=None,
-        includes_tools=None,
-        test_install_error=None,
-        skip_tool_test=None,
-    ):
->>>>>>> 984421d5
         """
         Returns a (possibly filtered) list of dictionaries that include
         information about all repository revisions. The following parameters can
@@ -331,7 +317,6 @@
         # to create url is not the same as needed for this method
         url = self.gi.url + "/repository_revisions"
         params = {}
-<<<<<<< HEAD
         if downloadable is not None:
             params['downloadable'] = downloadable
         if malicious is not None:
@@ -340,24 +325,6 @@
             params['missing_test_components'] = missing_test_components
         if includes_tools is not None:
             params['includes_tools'] = includes_tools
-=======
-        if downloadable:
-            params["downloadable"] = True
-        if malicious:
-            params["malicious"] = True
-        if tools_functionally_correct:
-            params["tools_functionally_correct"] = True
-        if missing_test_components:
-            params["missing_test_components"] = True
-        if do_not_test:
-            params["do_not_test"] = True
-        if includes_tools:
-            params["includes_tools"] = True
-        if test_install_error:
-            params["test_install_error"] = True
-        if skip_tool_test:
-            params["skip_tool_test"] = True
->>>>>>> 984421d5
         return self._get(url=url, params=params)
 
     def show_repository_revision(self, metadata_id):
