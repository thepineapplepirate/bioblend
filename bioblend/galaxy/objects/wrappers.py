--- conflicted
+++ resolved
@@ -184,13 +184,6 @@
         'workflow_step_label',
         'workflow_step_uuid',
     )
-
-    def __init__(self, step_dict, parent):
-        super().__init__(step_dict, parent=parent, gi=parent.gi)
-
-    @property
-    def gi_module(self):
-        return self.gi.invocations
 
 
 class Workflow(Wrapper):
@@ -523,9 +516,6 @@
         self.steps = [InvocationStep(step, self) for step in self.steps]
         self.inputs = [{**v, 'label': k} for k, v in self.inputs.items()]
 
-    def gi_module(self):
-        return self.gi.invocations
-
     def sorted_step_ids(self):
         """
         Get the step IDs sorted based on this order index.
@@ -1601,40 +1591,24 @@
     )
 
 
-<<<<<<< HEAD
-    @property
-    def gi_module(self):
-        return self.gi.workflows
-
-
-class InvocationPreview(Preview):
+class InvocationPreview(Wrapper):
     """
     Models Galaxy invocation 'previews'.
 
     Instances of this class wrap dictionaries obtained by getting
     ``/api/invocations`` from Galaxy.
     """
-    BASE_ATTRS = Preview.BASE_ATTRS + (
-        'workflow_id',
+    BASE_ATTRS = Wrapper.BASE_ATTRS + (
         'history_id',
         'id',
         'state',
         'update_time',
         'uuid',
+        'workflow_id',
     )
 
-    def __init__(self, pw_dict, gi=None):
-        super().__init__(pw_dict, gi=gi)
-
-    @property
-    def gi_module(self):
-        return self.gi.invocations
-
-
-class JobPreview(Preview):
-=======
+
 class JobPreview(Wrapper):
->>>>>>> 4e2123ad
     """
     Models Galaxy job 'previews'.
 
